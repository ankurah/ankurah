use crate::{
    error::{MutationError, RetrievalError, StateError},
    model::View,
    property::{Backends, PropertyValue},
};
use ankql::selection::filter::Filterable;
use ankurah_proto::{Clock, CollectionId, Event, State, ID};
use anyhow::anyhow;
use std::collections::{btree_map::Entry, BTreeMap};
use std::sync::{Arc, Weak};
use tracing::debug;

/// An entity represents a unique thing within a collection. Entity can only be constructed via a WeakEntitySet
/// which provides duplication guarantees.
#[derive(Debug, Clone)]
pub struct Entity(Arc<EntityInner>);

// TODO optimize this to be faster for scanning over entries in a collection
/// Used only for reconstituting state to filter database results. No duplication guarantees are provided
pub struct TemporaryEntity(Arc<EntityInner>);

#[derive(Debug)]
pub struct EntityInner {
    pub id: ID,
    pub collection: CollectionId,
    pub(crate) backends: Backends,
    head: std::sync::Mutex<Clock>,
    pub upstream: Option<Entity>,
}

impl std::ops::Deref for Entity {
    type Target = EntityInner;

    fn deref(&self) -> &Self::Target { &self.0 }
}

impl std::ops::Deref for TemporaryEntity {
    type Target = EntityInner;

    fn deref(&self) -> &Self::Target { &self.0 }
}

/// A weak reference to an entity
pub struct WeakEntity(Weak<EntityInner>);

impl WeakEntity {
    pub fn upgrade(&self) -> Option<Entity> { self.0.upgrade().map(|inner| Entity(inner)) }
}

impl Entity {
    pub fn id(&self) -> ID { self.id.clone() }

    // This is intentionally private - only WeakEntitySet should be constructing Entities
    fn weak(&self) -> WeakEntity { WeakEntity(Arc::downgrade(&self.0)) }

    pub fn collection(&self) -> &CollectionId { &self.collection }

    pub fn backends(&self) -> &Backends { &self.backends }

<<<<<<< HEAD
    pub fn to_state(&self) -> Result<State, StateError> { self.backends.to_state_buffers() }
=======
    pub fn head(&self) -> Clock { self.head.lock().unwrap().clone() }

    pub fn to_state(&self) -> Result<State> { self.backends.to_state_buffers() }
>>>>>>> 813f2cba

    // used by the Model macro
    pub fn create(id: ID, collection: CollectionId, backends: Backends) -> Self {
        Self(Arc::new(EntityInner { id, collection, backends, head: std::sync::Mutex::new(Clock::default()), upstream: None }))
    }

    /// This must remain private - ONLY WeakEntitySet should be constructing Entities
    fn from_state(id: ID, collection: CollectionId, state: &State) -> Result<Self, RetrievalError> {
        let backends = Backends::from_state_buffers(state)?;
        Ok(Self(Arc::new(EntityInner { id, collection, backends, head: std::sync::Mutex::new(state.head.clone()), upstream: None })))
    }

    /// Collect an event which contains all operations for all backends since the last time they were collected
    /// Used for transaction commit.
    /// TODO: We need to think about rollbacks
    pub fn commit(&self) -> Result<Option<Event>, MutationError> {
        let operations = self.backends.to_operations()?;
        if operations.is_empty() {
            Ok(None)
        } else {
            let event = {
                let event = Event {
                    id: ID::new(),
                    entity_id: self.id.clone(),
                    collection: self.collection.clone(),
                    operations,
                    parent: self.head.lock().unwrap().clone(),
                };

                // Set the head to the event's ID
                *self.head.lock().unwrap() = Clock::new([event.id]);
                event
            };

            debug!("Entity.commit {}", self);
            Ok(Some(event))
        }
    }

    pub fn view<V: View>(&self) -> Option<V> {
        if self.collection() != &V::collection() {
            None
        } else {
            Some(V::from_entity(self.clone()))
        }
    }

    pub fn apply_event(&self, event: &Event) -> Result<(), MutationError> {
        /*
           case A: event precursor descends the current head, then set entity clock to singleton of event id
           case B: event precursor is concurrent to the current head, push event id to event head clock.
           case C: event precursor is descended by the current head
        */
        let head = Clock::new([event.id]);
        for (backend_name, operations) in &event.operations {
            // TODO - backends and Entity should not have two copies of the head. Figure out how to unify them
            self.backends.apply_operations((*backend_name).to_owned(), operations, &head, &event.parent /* , context*/)?;
        }
        // TODO figure out how to test this
        debug!("Entity.apply_event {}", event);

        *self.head.lock().unwrap() = head.clone();
        // Hack
        *self.backends.head.lock().unwrap() = head;

        Ok(())
    }

    /// HACK - we probably shouldn't be stomping on the backends like this
    pub fn apply_state(&self, state: &State) -> Result<(), RetrievalError> {
        self.backends.apply_state(state)?;
        Ok(())
    }

    /// Create a snapshot of the Entity which is detached from this one, and will not receive the updates this one does
    pub fn snapshot(&self) -> Self {
        Self(Arc::new(EntityInner {
            id: self.id.clone(),
            collection: self.collection.clone(),
            backends: self.backends.fork(),
            head: std::sync::Mutex::new(self.head.lock().unwrap().clone()),
            upstream: Some(self.clone()),
        }))
    }
}

impl std::fmt::Display for Entity {
    fn fmt(&self, f: &mut std::fmt::Formatter<'_>) -> std::fmt::Result {
        write!(f, "Entity({}/{}) = {}", self.collection, self.id, self.head.lock().unwrap())
    }
}

impl Filterable for Entity {
    fn collection(&self) -> &str { self.collection.as_str() }

    /// TODO Implement this as a typecasted value. eg value<T> -> Option<Result<T>>
    /// where None is returned if the property is not found, and Err is returned if the property is found but is not able to be typecasted
    /// to the requested type. (need to think about the rust type system here more)
    fn value(&self, name: &str) -> Option<String> {
        if name == "id" {
            Some(self.id.to_string())
        } else {
            // Iterate through backends to find one that has this property
            let backends = self.backends.backends.lock().unwrap();
            backends.values().find_map(|backend| match backend.property_value(&name.to_owned()) {
                Some(value) => match value {
                    PropertyValue::String(s) => Some(s),
                    PropertyValue::I16(i) => Some(i.to_string()),
                    PropertyValue::I32(i) => Some(i.to_string()),
                    PropertyValue::I64(i) => Some(i.to_string()),
                    PropertyValue::Object(items) => Some(String::from_utf8_lossy(&items).to_string()),
                    PropertyValue::Binary(items) => Some(String::from_utf8_lossy(&items).to_string()),
                },
                None => None,
            })
        }
    }
}

impl TemporaryEntity {
    pub fn new(id: ID, collection: CollectionId, state: &State) -> Result<Self, RetrievalError> {
        let backends = Backends::from_state_buffers(state)?;
        Ok(Self(Arc::new(EntityInner { id, collection, backends, head: std::sync::Mutex::new(state.head.clone()), upstream: None })))
    }
}

// TODO - clean this up and consolidate with Entity somehow, while still preventing anyone from creating unregistered (non-temporary) Entities
impl Filterable for TemporaryEntity {
    fn collection(&self) -> &str { self.0.collection.as_str() }

    fn value(&self, name: &str) -> Option<String> {
        if name == "id" {
            Some(self.0.id.to_string())
        } else {
            // Iterate through backends to find one that has this property
            let backends = self.0.backends.backends.lock().unwrap();
            backends.values().find_map(|backend| match backend.property_value(&name.to_owned()) {
                Some(value) => match value {
                    PropertyValue::String(s) => Some(s),
                    PropertyValue::I16(i) => Some(i.to_string()),
                    PropertyValue::I32(i) => Some(i.to_string()),
                    PropertyValue::I64(i) => Some(i.to_string()),
                    PropertyValue::Object(items) => Some(String::from_utf8_lossy(&items).to_string()),
                    PropertyValue::Binary(items) => Some(String::from_utf8_lossy(&items).to_string()),
                },
                None => None,
            })
        }
    }
}

impl std::fmt::Display for TemporaryEntity {
    fn fmt(&self, f: &mut std::fmt::Formatter<'_>) -> std::fmt::Result {
        write!(f, "TemporaryEntity({}/{}) = {}", &self.collection, self.id, self.head.lock().unwrap())
    }
}

/// A set of entities held weakly
#[derive(Clone, Default)]
pub struct WeakEntitySet(Arc<std::sync::RwLock<BTreeMap<ID, WeakEntity>>>);
impl WeakEntitySet {
    pub fn get(&self, id: ID) -> Option<Entity> {
        let entities = self.0.read().unwrap();
        // TODO: call policy agent with cdata
        if let Some(entity) = entities.get(&id) {
            entity.upgrade()
        } else {
            None
        }
    }

    /// Create a brand new entity, and add it to the set
    pub fn create(&self, collection: CollectionId) -> Entity {
        let mut entities = self.0.write().unwrap();
        let id = ID::new();
        let entity = Entity::create(id, collection, Backends::new());
        entities.insert(id, entity.weak());
        entity
    }

    pub fn with_state(&self, id: ID, collection_id: CollectionId, state: State) -> Result<Entity, RetrievalError> {
        let mut entities = self.0.write().unwrap();
        match entities.entry(id) {
            Entry::Vacant(_) => {
                let entity = Entity::from_state(id, collection_id.to_owned(), &state)?;
                entities.insert(id, entity.weak());
                Ok(entity)
            }
            Entry::Occupied(o) => match o.get().upgrade() {
                Some(entity) => {
                    if entity.collection == collection_id {
                        entity.apply_state(&state)?;
                        Ok(entity)
                    } else {
                        Err(RetrievalError::Anyhow(anyhow!("collection mismatch {} {collection_id}", entity.collection)))
                    }
                }
                None => {
                    let entity = Entity::from_state(id, collection_id.to_owned(), &state)?;
                    entities.insert(id, entity.weak());
                    Ok(entity)
                }
            },
        }
    }
}<|MERGE_RESOLUTION|>--- conflicted
+++ resolved
@@ -57,13 +57,9 @@
 
     pub fn backends(&self) -> &Backends { &self.backends }
 
-<<<<<<< HEAD
+    pub fn head(&self) -> Clock { self.head.lock().unwrap().clone() }
+
     pub fn to_state(&self) -> Result<State, StateError> { self.backends.to_state_buffers() }
-=======
-    pub fn head(&self) -> Clock { self.head.lock().unwrap().clone() }
-
-    pub fn to_state(&self) -> Result<State> { self.backends.to_state_buffers() }
->>>>>>> 813f2cba
 
     // used by the Model macro
     pub fn create(id: ID, collection: CollectionId, backends: Backends) -> Self {
